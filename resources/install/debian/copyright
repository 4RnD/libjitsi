--- conflicted
+++ resolved
@@ -49,29 +49,21 @@
  not limited to the correctness, accuracy, reliability or usefulness of
  this software.
 
-<<<<<<< HEAD
-Files: lib/src/bccontrib/src/main/java/prng/*
+Files: lib/src/jsip/src/gov/nist/core/MultiMap.java
+Copyright: 1999-2004 The Apache Software Foundation
+License: Apache-2.0
+
+Files: lib/src/bccontrib/*
+Copyright:
+ 2010 Alberto Fajardo and Werner Dittmann
+ 2004, 2006 Free Software Foundation, Inc.
+License: MIT
+
+Files: lib/src/bccontrib/src/main/java/org/jitsi/bccontrib/prng/*
 Copyright:
  Copyright (C) 2010 Werner Dittmann <Werner.Dittmann@t-online.de>
  Copyright (C) 2004, 2006 Free Software Foundation, Inc.
 License: GPL-2+ with classpath exception
-=======
-Files: lib/src/jsip/src/gov/nist/core/MultiMap.java
-Copyright: 1999-2004 The Apache Software Foundation
-License: Apache-2.0
->>>>>>> 3fbf68af
-
-Files: lib/src/bccontrib/*
-Copyright:
- 2010 Alberto Fajardo and Werner Dittmann
- 2004, 2006 Free Software Foundation, Inc.
-License: MIT
-
-Files: lib/src/bccontrib/src/main/java/org/jitsi/bccontrib/prng/*
-Copyright:
- Copyright (C) 2010 Werner Dittmann <Werner.Dittmann@t-online.de>
- Copyright (C) 2004, 2006 Free Software Foundation, Inc.
-License: GPL-2+ with classpath exception
 
 Files: lib/src/portaudio/*
 Copyright:
@@ -108,20 +100,12 @@
 
 Files: lib/src/zrtp4j/src/gnu/java/math/*
 Copyright:
-<<<<<<< HEAD
- 1999, 2000, 2001, 2004  Free Software Foundation, Inc.
-=======
  1999, 2000, 2001, 2004 Free Software Foundation, Inc.
->>>>>>> 3fbf68af
 License: GPL-2+ with classpath exception
 
 Files: lib/src/zrtp4j/src/gnu/java/bigintcrypto/*
 Copyright:
-<<<<<<< HEAD
- 1998, 1999, 2000, 2001, 2002, 2003, 2005, 2006, 2007, 2009  Free Software Foundation, Inc.
-=======
  1998, 1999, 2000, 2001, 2002, 2003, 2005, 2006, 2007, 2009 Free Software Foundation, Inc.
->>>>>>> 3fbf68af
 License: GPL-3+ with classpath exception
 
 Files: lib/src/zrtp4j/src/gnu/java/bigintcrypto/test/*
@@ -267,7 +251,6 @@
 
 License: GPL-3+ with classpath exception
  This program is free software; you can redistribute it and/or modify
-<<<<<<< HEAD
  it under the terms of the GNU General Public License as published by
  the Free Software Foundation; either version 3, or (at your option)
  any later version.
@@ -298,40 +281,6 @@
  obligated to do so.  If you do not wish to do so, delete this
  exception statement from your version.
 
-License: GPL-3+
- This program is free software: you can redistribute it and/or modify
-=======
->>>>>>> 3fbf68af
- it under the terms of the GNU General Public License as published by
- the Free Software Foundation; either version 3, or (at your option)
- any later version.
- .
- This program is distributed in the hope that it will be useful, but
- WITHOUT ANY WARRANTY; without even the implied warranty of
- MERCHANTABILITY or FITNESS FOR A PARTICULAR PURPOSE.  See the GNU
- General Public License for more details.
- You should have received a copy of the GNU General Public License
- along with GNU Classpath; see the file COPYING.  If not, write to the
- Free Software Foundation, Inc., 51 Franklin Street, Fifth Floor, Boston, MA
- 02110-1301 USA.
- .
- Linking this library statically or dynamically with other modules is
- making a combined work based on this library.  Thus, the terms and
- conditions of the GNU General Public License cover the whole
- combination.
- .
- As a special exception, the copyright holders of this library give you
- permission to link this library with independent modules to produce an
- executable, regardless of the license terms of these independent
- modules, and to copy and distribute the resulting executable under
- terms of your choice, provided that you also meet, for each linked
- independent module, the terms and conditions of the license of that
- module.  An independent module is a module which is not derived from
- or based on this library.  If you modify this library, you may extend
- this exception to your version of the library, but you are not
- obligated to do so.  If you do not wish to do so, delete this
- exception statement from your version.
-
 License: Apache-2.0
  Licensed under the Apache License, Version 2.0 (the "License");
  you may not use this file except in compliance with the License.
